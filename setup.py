--- conflicted
+++ resolved
@@ -32,12 +32,8 @@
                             'pytz==2019.2',
                             'logbook==1.5.2',
                             'tabulate==0.8.3',
-<<<<<<< HEAD
-                            'tqdm==4.35.0 '],
-=======
-                            'jsonlines==1.2.0',
-                            'tqdm==4.32.2'],
->>>>>>> 40b32da2
+                            'tqdm==4.35.0'
+                            'jsonlines==1.2.0'],
           tests_require=test_requirements,
           extras_require={
               'test': test_requirements
